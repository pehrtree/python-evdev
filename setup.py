--- conflicted
+++ resolved
@@ -37,11 +37,8 @@
 
 kw = {
     'name'                 : 'evdev',
-<<<<<<< HEAD
+
     'version'              : '0.5.0',
-=======
-    'version'              : '0.4.1',
->>>>>>> 5b281884
 
     'description'          : 'bindings for the linux input handling subsystem + ForceFeedback',
     'long_description'     : open(pjoin(here, 'README.rst')).read(),
